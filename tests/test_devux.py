--- conflicted
+++ resolved
@@ -103,12 +103,9 @@
         assert "system broken" in resp.text
         assert "Occurrences: 1" in resp.text
         assert "Candidate Actions" in resp.text
-<<<<<<< HEAD
         assert "why" in resp.text
         assert "time_fired" in resp.text
-=======
         assert "trigger" in resp.text
->>>>>>> ffd1c4cb
     finally:
         server.shutdown()
 
