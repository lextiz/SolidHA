import asyncio
import json
import time
from pathlib import Path
from typing import Any

import pytest
import websockets
<<<<<<< HEAD
=======

import agent.problems as problems
>>>>>>> ee658ee8
from agent.llm.mock import MockLLM
from agent.problems import monitor


def _event(event_type: str, data: dict) -> dict:
    return {"type": "event", "event": {"event_type": event_type, "data": data}}


async def _serve(events: list[dict]) -> tuple[Any, str]:
    async def handler(ws):
        await ws.send(json.dumps({"type": "auth_required"}))
        await ws.recv()  # auth
        await ws.send(json.dumps({"type": "auth_ok"}))
        await ws.recv()  # subscribe events
        await ws.recv()  # supervisor subscribe
        for evt in events:
            await ws.send(json.dumps(evt))
            await asyncio.sleep(0)
        await asyncio.sleep(0.1)

    server = await websockets.serve(handler, "localhost", 0)
    port = server.sockets[0].getsockname()[1]
    return server, f"ws://localhost:{port}"


def test_monitor_analyzes_and_counts(tmp_path: Path) -> None:
    class CountingLLM(MockLLM):
        def __init__(self) -> None:
            self.calls = 0

        def generate(self, prompt: str, *, timeout: float) -> str:
            self.calls += 1
            resp = json.loads(super().generate(prompt, timeout=timeout))
            resp["recurrence_pattern"] = '"success":false'
            return json.dumps(resp)

    llm = CountingLLM()
    events = [
        _event("trace", {"result": {"success": False}}),
        _event("trace", {"result": {"success": False, "extra": 1}}),
        _event("trace", {"result": {"success": False, "extra": 2}}),
    ]

    async def run_test() -> None:
        server, url = await _serve(events)
        try:
            await asyncio.wait_for(
                monitor(
                    url,
                    token="t",
                    problem_dir=tmp_path,
                    llm=llm,
                    limit=2,
                    batch_seconds=0,
                ),
                timeout=3,
            )
        finally:
            server.close()
            await server.wait_closed()

    asyncio.run(run_test())

    assert llm.calls == 1
    files = sorted(tmp_path.glob("problems_*.jsonl"))
    assert files
    lines = [json.loads(line) for line in files[0].read_text().splitlines()]
    assert lines[0]["occurrence"] == 1 and "result" in lines[0]
    assert lines[1]["occurrence"] == 2 and "result" not in lines[1]


def test_monitor_batches_events(tmp_path: Path) -> None:
    class CountingLLM(MockLLM):
        def __init__(self) -> None:
            self.calls = 0

        def generate(self, prompt: str, *, timeout: float) -> str:
            self.calls += 1
            resp = json.loads(super().generate(prompt, timeout=timeout))
            resp["recurrence_pattern"] = ".*"
            return json.dumps(resp)

    llm = CountingLLM()
    events = [
        _event("trace", {"result": {"success": False}}),
        _event("state_changed", {"new_state": {"state": "unavailable"}}),
    ]

    async def run_test() -> None:
        server, url = await _serve(events)
        try:
            await asyncio.wait_for(
                monitor(
                    url,
                    token="t",
                    problem_dir=tmp_path,
                    llm=llm,
                    limit=1,
                    batch_seconds=0.05,
                ),
                timeout=5,
            )
        finally:
            server.close()
            await server.wait_closed()

    asyncio.run(run_test())
    assert llm.calls == 1
    files = sorted(tmp_path.glob("problems_*.jsonl"))
    lines = [json.loads(line) for line in files[0].read_text().splitlines()]
    assert len(lines[0]["event"]["events"]) == 2


def test_monitor_uses_saved_patterns(tmp_path: Path) -> None:
    record = {
        "event": {},
        "occurrence": 1,
        "result": {
            "summary": "s",
            "root_cause": "c",
            "impact": "i",
            "confidence": 0.5,
            "candidate_actions": [],
            "risk": "r",
            "tests": [],
            "recurrence_pattern": '"success":false',
        },
    }
    (tmp_path / "problems_0.jsonl").write_text(json.dumps(record) + "\n")

    class CountingLLM(MockLLM):
        def __init__(self) -> None:
            self.calls = 0

        def generate(self, prompt: str, *, timeout: float) -> str:
            self.calls += 1
            return super().generate(prompt, timeout=timeout)

    llm = CountingLLM()
    events = [_event("trace", {"result": {"success": False}})]

    async def run_test() -> None:
        server, url = await _serve(events)
        try:
            await asyncio.wait_for(
                monitor(
                    url,
                    token="t",
                    problem_dir=tmp_path,
                    llm=llm,
                    limit=1,
                    batch_seconds=0,
                ),
                timeout=5,
            )
        finally:
            server.close()
            await server.wait_closed()

    asyncio.run(run_test())
    assert llm.calls == 0
    files = sorted(tmp_path.glob("problems_*.jsonl"))
    lines = [json.loads(line) for line in files[-1].read_text().splitlines()]
    assert lines[0]["occurrence"] == 2 and "result" not in lines[0]


def test_monitor_recurs_with_whitespace_pattern(tmp_path: Path) -> None:
    class CountingLLM(MockLLM):
        def __init__(self) -> None:
            self.calls = 0

        def generate(self, prompt: str, *, timeout: float) -> str:
            self.calls += 1
            resp = json.loads(super().generate(prompt, timeout=timeout))
            resp["recurrence_pattern"] = r'"result":\s*\{[\s\S]*"success": false'
            return json.dumps(resp)

    llm = CountingLLM()
    events = [
        _event("trace", {"result": {"success": False}}),
        _event("trace", {"result": {"success": False, "extra": 1}}),
    ]

    async def run_test() -> None:
        server, url = await _serve(events)
        try:
            await asyncio.wait_for(
                monitor(
                    url,
                    token="t",
                    problem_dir=tmp_path,
                    llm=llm,
                    limit=2,
                    batch_seconds=0,
                ),
                timeout=3,
            )
        finally:
            server.close()
            await server.wait_closed()

    asyncio.run(run_test())

    assert llm.calls == 1
    files = sorted(tmp_path.glob("problems_*.jsonl"))
    lines = [json.loads(line) for line in files[0].read_text().splitlines()]
    assert lines[1]["occurrence"] == 2


def test_monitor_filters_events(tmp_path: Path) -> None:
    msgs = [
        {"type": "pong"},
        _event("system_log_event", {"level": 20}),
        _event("trace", {"result": {"success": False}}),
        _event("system_log_event", {"level": 40}),
        _event("system_log_event", {"level": "ERROR"}),
        _event("state_changed", {"new_state": {"state": "unavailable"}}),
        _event("supervisor_event", {"event": "addon", "data": {"level": 40}}),
        _event(
            "supervisor_event",
            {"event": "addon", "data": {"level": "ERROR"}},
        ),
    ]

    async def run_test() -> None:
        server, url = await _serve(msgs)
        try:
            await asyncio.wait_for(
                monitor(
                    url,
                    token="t",
                    problem_dir=tmp_path,
                    llm=MockLLM(),
                    limit=6,
                    batch_seconds=0,
                ),
                timeout=3,
            )
        finally:
            server.close()
            await server.wait_closed()

    asyncio.run(run_test())

    files = sorted(tmp_path.glob("problems_*.jsonl"))
    lines = [json.loads(line) for line in files[0].read_text().splitlines()]
    assert len(lines) == 6


def test_monitor_extra_headers_and_break(
    monkeypatch: pytest.MonkeyPatch, tmp_path: Path
) -> None:
    class FakeConn:
        def __init__(self) -> None:
            self._msgs = iter(
                [
                    json.dumps({"type": "auth_required"}),
                    json.dumps({"type": "auth_ok"}),
                ]
            )

        async def send(self, msg: str) -> None:  # pragma: no cover - no behavior
            pass

        async def recv(self) -> str:
            return next(self._msgs)

        async def __aenter__(self) -> "FakeConn":
            return self

        async def __aexit__(self, exc_type, exc, tb) -> None:
            return None

        def __aiter__(self) -> "FakeConn":
            return self

        async def __anext__(self) -> str:
            raise StopAsyncIteration

    def fake_connect(
        url: str, *, subprotocols: list[str], extra_headers: dict[str, str]
    ) -> FakeConn:
        assert "Authorization" in extra_headers
        return FakeConn()

    monkeypatch.setattr("agent.problems.websockets.connect", fake_connect)

    asyncio.run(
        monitor(
            "ws://example",
            token="t",
            problem_dir=tmp_path,
            llm=MockLLM(),
            limit=0,
            batch_seconds=0,
        )
    )


def test_monitor_breaks_on_connection_error(
    monkeypatch: pytest.MonkeyPatch, tmp_path: Path
) -> None:
    class FailingConnect:
        async def __aenter__(self) -> None:
            raise websockets.exceptions.ConnectionClosed(1000, "boom")

        async def __aexit__(self, exc_type, exc, tb) -> None:
            return None

    def fake_connect(*args: Any, **kwargs: Any) -> FailingConnect:
        return FailingConnect()

    async def fast_sleep(_: float) -> None:
        pass

    monkeypatch.setattr(problems.websockets, "connect", fake_connect)
    monkeypatch.setattr(problems.asyncio, "sleep", fast_sleep)

    asyncio.run(
        monitor(
            "ws://example",
            token="t",
            problem_dir=tmp_path,
            llm=MockLLM(),
            limit=0,
        )
    )


def test_monitor_rate_limit(tmp_path: Path) -> None:
    timestamps: list[float] = []

    class TimeLLM(MockLLM):
        def generate(self, prompt: str, *, timeout: float) -> str:
            timestamps.append(time.monotonic())
            return super().generate(prompt, timeout=timeout)

    events = [
        _event("trace", {"result": {"success": False}}),
        _event("trace", {"result": {"success": False, "x": 1}}),
    ]

    async def run_test() -> None:
        server, url = await _serve(events)
        try:
            await asyncio.wait_for(
                monitor(
                    url,
                    token="t",
                    problem_dir=tmp_path,
                    llm=TimeLLM(),
                    limit=2,
                    analysis_rate_seconds=0.2,
                    batch_seconds=0,
                ),
                timeout=5,
            )
        finally:
            server.close()
            await server.wait_closed()

    asyncio.run(run_test())
    assert timestamps[1] - timestamps[0] >= 0.2


def test_monitor_truncates_context(tmp_path: Path) -> None:
    captured: list[str] = []

    class CaptureLLM(MockLLM):
        def generate(self, prompt: str, *, timeout: float) -> str:
            captured.append(prompt)
            return super().generate(prompt, timeout=timeout)

    payload = {"lines": [str(i) for i in range(10)]}
    events = [_event("trace", {"result": {"success": False, **payload}})]

    async def run_test() -> None:
        server, url = await _serve(events)
        try:
            await asyncio.wait_for(
                monitor(
                    url,
                    token="t",
                    problem_dir=tmp_path,
                    llm=CaptureLLM(),
                    limit=1,
                    analysis_max_lines=5,
                    batch_seconds=0,
                ),
                timeout=5,
            )
        finally:
            server.close()
            await server.wait_closed()

    asyncio.run(run_test())
    prompt = captured[0]
    ctx = prompt.split("Context:\n", 1)[1]
    assert len(ctx.splitlines()) <= 5<|MERGE_RESOLUTION|>--- conflicted
+++ resolved
@@ -6,11 +6,7 @@
 
 import pytest
 import websockets
-<<<<<<< HEAD
-=======
-
 import agent.problems as problems
->>>>>>> ee658ee8
 from agent.llm.mock import MockLLM
 from agent.problems import monitor
 
