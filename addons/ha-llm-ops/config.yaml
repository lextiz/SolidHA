name: HA LLM Ops
<<<<<<< HEAD
version: 0.0.21
=======
version: 0.0.20
>>>>>>> c80d7196
slug: ha_llm_ops
description: LLM-powered add-on that analyzes Home Assistant incidents and suggests safe fixes.
arch:
  - aarch64
  - amd64
startup: application
boot: auto
homeassistant_api: true
ingress: true
ingress_port: 8000
panel_icon: mdi:robot
panel_title: HA LLM Ops
options:
  log_level: info
  buffer_size: 100
  incident_dir: /data/incidents
  analysis_rate_seconds: 60
  analysis_max_lines: 50
  llm_backend: mock
  openai_api_key: ""
  ha_ws_url: ws://supervisor/core/websocket
schema:
  log_level: list(debug|info|warning|error)?
  buffer_size: int
  incident_dir: str
  analysis_rate_seconds: int
  analysis_max_lines: int
  llm_backend: list(mock|openai)?
  openai_api_key: password?
  ha_ws_url: str?
icon: addons/ha-llm-ops/icon.png
logo: addons/ha-llm-ops/icon.png<|MERGE_RESOLUTION|>--- conflicted
+++ resolved
@@ -1,9 +1,5 @@
 name: HA LLM Ops
-<<<<<<< HEAD
-version: 0.0.21
-=======
-version: 0.0.20
->>>>>>> c80d7196
+version: 0.0.22
 slug: ha_llm_ops
 description: LLM-powered add-on that analyzes Home Assistant incidents and suggests safe fixes.
 arch:
