name: HA LLM Ops
version: 0.0.46
slug: ha_llm_ops
description: LLM-powered add-on that analyzes Home Assistant problems and suggests safe fixes.
arch:
  - aarch64
  - amd64
startup: application
boot: auto
homeassistant_api: true
ingress: true
ingress_port: 8000
panel_icon: mdi:robot
panel_title: Autofix Problems
options:
  log_level: info
<<<<<<< HEAD
  buffer_size: 100
  analysis_rate_seconds: 300
  analysis_max_lines: 2000
=======
  buffer_size: 10
  incident_dir: /data/incidents
  analysis_rate_seconds: 60
  analysis_max_lines: 20
  llm_backend: mock
>>>>>>> 0ad8f4e5
  openai_api_key: ""
schema:
  log_level: list(debug|info|warning|error)?
  buffer_size: int
  analysis_rate_seconds: int?
  analysis_max_lines: int?
  openai_api_key: password?
icon: addons/ha-llm-ops/icon.png
logo: addons/ha-llm-ops/icon.png<|MERGE_RESOLUTION|>--- conflicted
+++ resolved
@@ -14,17 +14,9 @@
 panel_title: Autofix Problems
 options:
   log_level: info
-<<<<<<< HEAD
-  buffer_size: 100
-  analysis_rate_seconds: 300
-  analysis_max_lines: 2000
-=======
   buffer_size: 10
-  incident_dir: /data/incidents
   analysis_rate_seconds: 60
   analysis_max_lines: 20
-  llm_backend: mock
->>>>>>> 0ad8f4e5
   openai_api_key: ""
 schema:
   log_level: list(debug|info|warning|error)?
