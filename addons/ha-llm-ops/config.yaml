name: HA LLM Ops
version: 0.0.39
slug: ha_llm_ops
description: LLM-powered add-on that analyzes Home Assistant incidents and suggests safe fixes.
arch:
  - aarch64
  - amd64
startup: application
boot: auto
homeassistant_api: true
ingress: true
ingress_port: 8000
panel_icon: mdi:robot
panel_title: Autofix Problems
options:
  log_level: info
<<<<<<< HEAD
  buffer_size: 100
  problem_dir: /data/problems
=======
  buffer_size: 10
  incident_dir: /data/incidents
  analysis_rate_seconds: 60
  analysis_max_lines: 20
>>>>>>> 194cbf8f
  llm_backend: mock
  openai_api_key: ""
  ha_ws_url: ws://supervisor/core/websocket
schema:
  log_level: list(debug|info|warning|error)?
  buffer_size: int
  problem_dir: str
  llm_backend: list(mock|openai)?
  openai_api_key: password?
  ha_ws_url: str?
icon: addons/ha-llm-ops/icon.png
logo: addons/ha-llm-ops/icon.png<|MERGE_RESOLUTION|>--- conflicted
+++ resolved
@@ -14,15 +14,10 @@
 panel_title: Autofix Problems
 options:
   log_level: info
-<<<<<<< HEAD
-  buffer_size: 100
-  problem_dir: /data/problems
-=======
   buffer_size: 10
-  incident_dir: /data/incidents
+  incident_dir: /data/problems
   analysis_rate_seconds: 60
   analysis_max_lines: 20
->>>>>>> 194cbf8f
   llm_backend: mock
   openai_api_key: ""
   ha_ws_url: ws://supervisor/core/websocket
