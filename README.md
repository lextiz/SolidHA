# Home Assistant Add-On: Autofix problems with AI

**This alpha version is not stable or reliable it is in active development, use on your own risk. If you have to sell your house to fund your OpenAI account I will accept no claims**

[![CI](https://github.com/lextiz/SolidHA/actions/workflows/ci.yml/badge.svg)](https://github.com/lextiz/SolidHA/actions/workflows/ci.yml)
[![codecov](https://codecov.io/gh/lextiz/SolidHA/branch/main/graph/badge.svg)](https://codecov.io/gh/lextiz/SolidHA)

[![Install Add-on](https://my.home-assistant.io/badges/supervisor_addon.svg)](https://my.home-assistant.io/redirect/supervisor_addon/?addon=ha_llm_ops&repository_url=https%3A%2F%2Fgithub.com%2Flextiz%2FSolidHA)

> **Goal:** A Home Assistant (HA) Supervisor add-on that continuously observes your HA system, performs AI-driven root cause analysis for instability, proposes safe fixes, and optionally executes guarded remediations after taking a backup.

----------

## Motivation

Home Assistant is powerful, but complex stacks (integrations, add-ons, flaky devices, vendor APIs) often degrade reliability.

**This project** aims to add _operational intelligence_ to HA:

- Observe logs, events, and status signals.
- Triage incidents with an LLM that has structured context.
- Output a clear RCA + stepwise plan.
- Safely apply allow‑listed remediations (opt‑in), with backup, verify, and rollback.

----------

<<<<<<< HEAD
## High-Level Plan

1. **M0 – Read-only Observer (Foundations)**

    - Add-on scaffold, observability, minimal UI, CI/testability, docs.

    - LLM proposes fixes but **does not** change HA.

1. **M1 – Analysis-Only Agent**

    - Strict JSON schema outputs (RCA + plan + tests). No writes.

1. **M2 – Guarded Executor**
=======
## Roadmap
>>>>>>> c58a90f9

1. Autofix HA instabilities and have error-free logs
  1. M0 – Read-only Observer
  2. M1 – Analysis-Only Agent
  3. M2 – Guarded Executor
    - Allow‑listed actions (reload automations, restart integrations, reauth flow triggers, backups, core restart last-resort). Dry-run → approval → execute → verify.
<<<<<<< HEAD

1. **M3 – Policies & Scenario Tests**

=======
  4. M3 – Policies & Scenario Tests
>>>>>>> c58a90f9
    - Policy file (what the agent may touch), quiet hours, mandatory verification tests, scenario suite in CI.
2. Ability to create and edit automations and other configurations according to user prompt, all safe-guards and automatic validations above apply

----------

## Architecture (Target)

- **Add-on container (Alpine)** hosting the agent service.

- **Collectors**
  - HA WebSocket subscriptions: state changes, automation/script traces, errors.
  - Supervisor endpoints: add-on/core logs, health, updates, backups.
  - Repairs/Issue registry as first-class signal.
- **Context Packager**
  - Curates bundles: relevant logs, YAML snippets, entity snapshots, integration configs, versions.
- **RCA & Planner (LLM)**
  - Prompt contracts enforce JSON output: `root_cause`, `impact`, `confidence`, `candidate_actions[]`, `risk`, `tests[]`.
- **Guarded Executor (opt-in)**
  - Backup → apply allow‑listed tools → verify tests → rollback on fail.
- **Change Journal**
  - Persist incident + remediation outcomes for learning and few-shot examples.

----------

## Safety & Guardrails

- **Allow‑listed tools only.** No arbitrary service calls.
- **Dry‑run first.** Human or policy approval required for writes.
- **Backup-before-change.** Automated Supervisor backup for any mutating action.
- **Verification tests.** Post-conditions must pass; else rollback.
- **Redaction.** Secrets never leave the host; context bundles scrub tokens/PII.
- **Rate limits & cooldowns.** Avoid restart loops.

----------

## Getting Started (Developer)

> **Prereqs:** Docker, Git, and (for later milestones) a Home Assistant **Supervisor** environment for e2e tests.
1. **Clone**: `git clone https://github.com/<you>/ha-llm-ops && cd ha-llm-ops`
<<<<<<< HEAD

1. **Bootstrap**: `make bootstrap` (to be added in M0.0; installs pre-commit, sets up venv, etc.)

1. **Run unit tests**: `make test`

1. **Build add-on (local)**: `docker build -t ha-llm-ops:addon ./addons/ha-llm-ops`
=======
2. **Bootstrap**: `make bootstrap` (to be added in M0.0; installs pre-commit, sets up venv, etc.)
3. **Run unit tests**: `make test`
4. **Build add-on (local)**: `docker build -t ha-llm-ops:addon ./addons/ha-llm-ops`
>>>>>>> c58a90f9

----------

## Open Source: How to Contribute

- **Small PRs only** (≤ 200 LOC diff ideally). One atomic change per PR.
- **Branch naming**: `feat/<scope>-<slug>`, `fix/<scope>-<slug>`, `chore/...`
- **Commit format**: Conventional Commits (`feat:`, `fix:`, `chore:`, `docs:`).
- **CI is required**: All checks must pass (build, unit tests, lint, docker build, PR size guard).
- **Design changes**: Open a proposal in `docs/adr/` (use the ADR template) and link it in the PR.
- **Security**: No secrets in code; use `.env.example`. Report vulnerabilities privately via SECURITY.md.

----------

<<<<<<< HEAD
## Autonomous Agent Contribution Protocol (Codex/ChatGPT)

**Intent:** Allow a ChatGPT/Codex agent to progress the repo in bite-sized steps under CI.

### Hard Rules

1. **Never push to** `**main**`**.** Create a branch & open a PR.

1. **Keep PRs small** and self-contained.

1. **Update tests** (or add) with every behavior change.

1. **No network secrets** in tests; use mocks or fixtures.

1. **Follow checklists** in PR description and keep them all checked.

### PR Template Checklist (autofilled by CI)

**Task Format for the Agent** Provide tasks as plain text bullets or numbered steps. The agent should:

- Execute them in order.

- If blocked, open a follow-up PR with a **smaller** step that unblocks.

- Prefer adding failing tests first, then code until green.

----------

=======
>>>>>>> c58a90f9
## Milestones

## Detailed Task Breakdown (Bite-Sized)

Below are ready-to-run bite-sized tasks for the autonomous agent. Each bullet is intended to be a single small PR.

# M2 — Guarded Executor

**Objective:** extend the analysis-only agent with the ability to apply **safe, allow-listed remediations** inside HA. All actions are gated by policy, backups, and dry-run verification.

---

## Scope

- ✅ Define **policy file**: what actions are allowed, when, and under what conditions.
- ✅ Add **executor framework**: guarded service calls via Supervisor/HA API.
- ✅ Add **backup + verify + rollback** for every execution.
- ✅ Expose new **endpoints** for action proposals and approvals.
- ✅ Extend UI with action approval flow.
- ❌ No new analysis features (analysis pipeline is stable from M1).
- ❌ No telemetry (still opt-in deferred).

---

## Definition of Done (M2)

- All executor actions strictly validated against policy file.
- Backups taken before every mutation; rollback path tested.
- Dry-run simulation supported and exposed in HTTP API.
- Integration tests show at least one remediation (e.g. restart an integration) working end-to-end in mock HA.
- Coverage threshold ≥ 85% for executor modules.
- UI shows pending proposals, requires explicit approval.

---

## Detailed Task Breakdown (Bite-Sized for Codex)

### M2.0 – Policy & contracts

1. **Task:** Add `agent/executor/policy.py`.
   - Define `Policy` pydantic model: `action_id`, `allowed`, `conditions`, `cooldown_s`.
   - Load from `policy.yaml` in add-on config dir.
   - Unit tests with valid/invalid policies.

2. **Task:** Add `agent/executor/contracts.py`.
   - Define `ActionProposal`, `ActionExecution`, `ExecutionResult`.
   - Ensure JSON schema export (similar to RCA).
   - Unit tests: schema validation, sample roundtrips.

### M2.1 – Executor framework

3. **Task:** Create `agent/executor/base.py`.
   - Abstract `Executor` class with `dry_run()` and `apply()` methods.

4. **Task:** Implement `agent/executor/supervisor.py`.
   - Use Supervisor API to call safe actions (e.g. restart add-on, reload integration).
   - Respect `Policy`.
   - Unit tests with mocked Supervisor HTTP.

5. **Task:** Add `agent/executor/manager.py`.
   - Map `ActionProposal` → correct executor.
   - Enforce policy lookup + cooldown.
   - Unit tests with fake executors and policies.

### M2.2 – Backup & rollback

6. **Task:** Add `agent/executor/backup.py`.
   - Trigger Supervisor snapshot API before execution.
   - Store snapshot ID in `ExecutionResult`.
   - Unit tests: simulate backup success/failure.

7. **Task:** Add rollback support in `manager.py`.
   - If execution fails, trigger snapshot restore.
   - Unit tests: forced failure path.

### M2.3 – HTTP endpoints

8. **Task:** Extend `agent/devux.py`.
   - Add POST `/actions/propose` → accept `ActionProposal`, run policy check, enqueue.
   - Add GET `/actions/pending` → list proposals awaiting approval.
   - Add POST `/actions/approve` → trigger execution with backup.
   - Unit tests: API contract, error cases.

### M2.4 – Integration & end-to-end

9. **Task:** Add E2E test with mock Supervisor API.
   - Proposal created, approved, executed → success path validated.

10. **Task:** Add Docker-based HA integration test.
   - Simulate unstable integration; LLM proposes “restart integration”; executor applies; verify status healthy.

### M2.5 – UI & docs

11. **Task:** Extend Lovelace card example.
   - Show pending actions with approve button.
   - Display execution result + rollback info.

12. **Task:** Update docs.
   - Policy file format.
   - Backup/rollback mechanism.
   - Example flows.

---

## Non-Goals for M2

- No advanced policies (time windows, user groups) — defer to M3.
- No telemetry.
- No external action marketplace.

----------

## License

Apache-2.0. See `LICENSE`.

----------

## Acknowledgments

This project builds on the Home Assistant ecosystem and the broader OSS community. Thank you to contributors and reviewers who keep the CI green and the scope sharp.

Project icon by [Umeicon](https://www.flaticon.com/authors/umeicon).<|MERGE_RESOLUTION|>--- conflicted
+++ resolved
@@ -24,38 +24,16 @@
 
 ----------
 
-<<<<<<< HEAD
-## High-Level Plan
-
-1. **M0 – Read-only Observer (Foundations)**
-
-    - Add-on scaffold, observability, minimal UI, CI/testability, docs.
-
-    - LLM proposes fixes but **does not** change HA.
-
-1. **M1 – Analysis-Only Agent**
-
-    - Strict JSON schema outputs (RCA + plan + tests). No writes.
-
-1. **M2 – Guarded Executor**
-=======
 ## Roadmap
->>>>>>> c58a90f9
 
 1. Autofix HA instabilities and have error-free logs
   1. M0 – Read-only Observer
-  2. M1 – Analysis-Only Agent
-  3. M2 – Guarded Executor
+  1. M1 – Analysis-Only Agent
+  1. M2 – Guarded Executor
     - Allow‑listed actions (reload automations, restart integrations, reauth flow triggers, backups, core restart last-resort). Dry-run → approval → execute → verify.
-<<<<<<< HEAD
-
-1. **M3 – Policies & Scenario Tests**
-
-=======
-  4. M3 – Policies & Scenario Tests
->>>>>>> c58a90f9
+  1. M3 – Policies & Scenario Tests
     - Policy file (what the agent may touch), quiet hours, mandatory verification tests, scenario suite in CI.
-2. Ability to create and edit automations and other configurations according to user prompt, all safe-guards and automatic validations above apply
+1. Ability to create and edit automations and other configurations according to user prompt, all safe-guards and automatic validations above apply
 
 ----------
 
@@ -93,18 +71,9 @@
 
 > **Prereqs:** Docker, Git, and (for later milestones) a Home Assistant **Supervisor** environment for e2e tests.
 1. **Clone**: `git clone https://github.com/<you>/ha-llm-ops && cd ha-llm-ops`
-<<<<<<< HEAD
-
 1. **Bootstrap**: `make bootstrap` (to be added in M0.0; installs pre-commit, sets up venv, etc.)
-
 1. **Run unit tests**: `make test`
-
 1. **Build add-on (local)**: `docker build -t ha-llm-ops:addon ./addons/ha-llm-ops`
-=======
-2. **Bootstrap**: `make bootstrap` (to be added in M0.0; installs pre-commit, sets up venv, etc.)
-3. **Run unit tests**: `make test`
-4. **Build add-on (local)**: `docker build -t ha-llm-ops:addon ./addons/ha-llm-ops`
->>>>>>> c58a90f9
 
 ----------
 
@@ -119,37 +88,6 @@
 
 ----------
 
-<<<<<<< HEAD
-## Autonomous Agent Contribution Protocol (Codex/ChatGPT)
-
-**Intent:** Allow a ChatGPT/Codex agent to progress the repo in bite-sized steps under CI.
-
-### Hard Rules
-
-1. **Never push to** `**main**`**.** Create a branch & open a PR.
-
-1. **Keep PRs small** and self-contained.
-
-1. **Update tests** (or add) with every behavior change.
-
-1. **No network secrets** in tests; use mocks or fixtures.
-
-1. **Follow checklists** in PR description and keep them all checked.
-
-### PR Template Checklist (autofilled by CI)
-
-**Task Format for the Agent** Provide tasks as plain text bullets or numbered steps. The agent should:
-
-- Execute them in order.
-
-- If blocked, open a follow-up PR with a **smaller** step that unblocks.
-
-- Prefer adding failing tests first, then code until green.
-
-----------
-
-=======
->>>>>>> c58a90f9
 ## Milestones
 
 ## Detailed Task Breakdown (Bite-Sized)
