[build-system]
requires = ["setuptools>=68.0", "wheel"]
build-backend = "setuptools.build_meta"

[project]
name = "solidha-agent"
version = "0.0.1"
description = "HA LLM Ops agent"
readme = "README.md"
requires-python = ">=3.11"
dependencies = [
    "websockets>=12.0",
    "PyYAML>=6.0",
    "pydantic>=2.0",
    "requests>=2.31",
]

[project.optional-dependencies]
dev = [
    "pytest>=7.4",
    "pytest-cov>=4.1",
    "ruff>=0.1.7",
    "mypy>=1.7",
    "pre-commit>=3.4",
    "mdformat>=0.7",
    "types-requests",
    "types-PyYAML",
]

[tool.ruff]
line-length = 88
target-version = "py311"

[tool.ruff.lint]
select = ["E", "F", "I", "UP"]

[tool.mypy]
python_version = "3.11"
strict = true
<<<<<<< HEAD
mypy_path = "addons/ha-llm-ops"
files = ["addons/ha-llm-ops/agent"]
=======
exclude = ["build", "addons/ha-llm-ops/agent", "tests"]
>>>>>>> ee658ee8

[tool.pytest.ini_options]
markers = [
    "integration: mark tests requiring Docker",
    "docker: tests that require a local Docker daemon",
]
pythonpath = ["addons/ha-llm-ops"]
addopts = "--cov=agent --cov-report=term-missing --cov-fail-under=100"

[tool.setuptools]
package-dir = {"" = "addons/ha-llm-ops"}
packages = ["agent"]

[tool.setuptools.package-data]
"agent" = []

[tool.coverage.run]
omit = ["*/__main__.py"]

[tool.coverage.report]
fail_under = 100<|MERGE_RESOLUTION|>--- conflicted
+++ resolved
@@ -37,12 +37,9 @@
 [tool.mypy]
 python_version = "3.11"
 strict = true
-<<<<<<< HEAD
 mypy_path = "addons/ha-llm-ops"
 files = ["addons/ha-llm-ops/agent"]
-=======
-exclude = ["build", "addons/ha-llm-ops/agent", "tests"]
->>>>>>> ee658ee8
+exclude = ["build", "tests"]
 
 [tool.pytest.ini_options]
 markers = [
